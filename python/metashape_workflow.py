# -*- coding: utf-8 -*-
# File for running a metashape workflow

import argparse
import sys
from pathlib import Path
import contextlib

# ---- If this is a first run from the standalone python module, need to copy the license file from the full metashape install: from python import metashape_license_setup

## Define where to get the config file (only used if running interactively)
# manual_config_file = "config/config-base.yml"
manual_config_file = Path(
    Path(__file__).parent, "..", "config", "config-base.yml"
).resolve()
# ---- If not running interactively, the config file should be supplied as the command-line argument after the python script, e.g.: python metashape_workflow.py config.yml


# Load custom modules and config file: slightly different depending whether running interactively or via command line
try:  # running interactively (in linux) or command line (windows)
    from python.metashape_workflow_functions import MetashapeWorkflow
except:  # running from command line (in linux) or interactively (windows)
    from metashape_workflow_functions import MetashapeWorkflow


def parse_args():
    parser = argparse.ArgumentParser(
        description="The first required argument is the path to the config file. "
        + "All other arguments are optional overrides to the corresponding entry in that config"
    )
    parser.add_argument(
        "--config_file",
        default=manual_config_file,
        help="A path to a yaml config file.",
    )
    parser.add_argument(
        "--photo-path",
        nargs="+",
        help="One or more absolute paths to load photos from, separated by spaces.",
    )
    parser.add_argument(
        "--photo-path-secondary",
        help="A path to a folder of images to add after alignment. "
        + "For more information, see the description in the example config file.",
    )
    parser.add_argument(
        "--project-path",
        help="Path to save Metashape project file (.psx). Will be created if does not exist",
    )
    parser.add_argument(
        "--output-path",
        help="Path for exports (e.g., points, DSM, orthomosaic) and processing log. "
        + "Will be created if does not exist.",
    )
    parser.add_argument(
        "--run-name",
        help="The identifier for the run. Will be used in naming output files.",
    )
    parser.add_argument(
        "--project-crs",
        help="CRS EPSG code that project outputs should be in "
        + "(projection should be in meter units and intended for the project area). "
        + "It should be specified in the following format: 'EPSG::<EPSG code>'.",
    )

    args = parser.parse_args()
    return args


if __name__ == "__main__":
    args = parse_args()

    # Get the non-None overrides provided on the command line
    override_dict = {k: v for k, v in args.__dict__.items() if v is not None}

    # Initialize the workflow instance with the configuration file and the dictionary representation of
    # CLI overrides
    meta = MetashapeWorkflow(config_file=args.config_file, override_dict=override_dict)

<<<<<<< HEAD
### Run the Metashape workflow
# The argo workflow requires that all stdout is json formatted. Since this isn't the case for the
# metashape logs, we redirect to standard error.
with contextlib.redirect_stdout(sys.stderr):
    # Actually run the processing step
    try:
        meta.run()
    except Exception as e:
        # TODO make this error message more descriptive
        print(
            "Metashape errored while processing, the completed paths will still be reported. "
            + "The error was: \n"
            + e.__str__()
        )

# Log where the data files were written as json dict
print(meta.get_written_paths(as_json=True))
=======
    ### Run the Metashape workflow
    meta.run()
>>>>>>> 1b0354d5
<|MERGE_RESOLUTION|>--- conflicted
+++ resolved
@@ -70,32 +70,24 @@
 if __name__ == "__main__":
     args = parse_args()
 
-    # Get the non-None overrides provided on the command line
-    override_dict = {k: v for k, v in args.__dict__.items() if v is not None}
-
     # Initialize the workflow instance with the configuration file and the dictionary representation of
     # CLI overrides
-    meta = MetashapeWorkflow(config_file=args.config_file, override_dict=override_dict)
+    meta = MetashapeWorkflow(config_file=args.config_file, override_dict=args.__dict__)
 
-<<<<<<< HEAD
-### Run the Metashape workflow
-# The argo workflow requires that all stdout is json formatted. Since this isn't the case for the
-# metashape logs, we redirect to standard error.
-with contextlib.redirect_stdout(sys.stderr):
-    # Actually run the processing step
-    try:
-        meta.run()
-    except Exception as e:
-        # TODO make this error message more descriptive
-        print(
-            "Metashape errored while processing, the completed paths will still be reported. "
-            + "The error was: \n"
-            + e.__str__()
-        )
+    ### Run the Metashape workflow
+    # The argo workflow requires that all stdout is json formatted. Since this isn't the case for the
+    # metashape logs, we redirect to standard error.
+    with contextlib.redirect_stdout(sys.stderr):
+        # Actually run the processing step
+        try:
+            meta.run()
+        except Exception as e:
+            # TODO make this error message more descriptive
+            print(
+                "Metashape errored while processing, the completed paths will still be reported. "
+                + "The error was: \n"
+                + e.__str__()
+            )
 
-# Log where the data files were written as json dict
-print(meta.get_written_paths(as_json=True))
-=======
-    ### Run the Metashape workflow
-    meta.run()
->>>>>>> 1b0354d5
+    # Log where the data files were written as json dict
+    print(meta.get_written_paths(as_json=True))